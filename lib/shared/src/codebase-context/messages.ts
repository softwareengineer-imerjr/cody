--- conflicted
+++ resolved
@@ -3,27 +3,6 @@
 import { ActiveTextEditorSelectionRange } from '../editor'
 import { Message } from '../sourcegraph-api'
 
-<<<<<<< HEAD
-// tracked for telemetry purposes. Which context source provided this context
-// file.
-export type ContextFileSource = 'embeddings' | 'user' | 'keyword' | 'editor'
-
-export type ContextKind = 'symbol' | 'file' | 'function' | 'method' | 'class'
-
-export interface ContextFile {
-    fileName: string // the relative path of the file
-    fileUri?: URI
-
-    displayName?: string
-
-    path?: {
-        basename?: string
-        dirname?: string
-        relative?: string
-    }
-
-    range?: ActiveTextEditorSelectionRange
-=======
 // tracked for telemetry purposes. Which context source provided this context file.
 // embeddings: context file returned by the embeddings client
 // user: context file provided by the user explicitly via chat input
@@ -41,15 +20,11 @@
     // for symbol, this is usually the fuzzy name of the symbol
     fileName: string
 
->>>>>>> f2241d6c
     content?: string
 
     repoName?: string
     revision?: string
 
-<<<<<<< HEAD
-    kind?: ContextKind
-=======
     // Location
     uri?: URI
     path?: {
@@ -60,7 +35,6 @@
     range?: ActiveTextEditorSelectionRange
 
     // metadata
->>>>>>> f2241d6c
     source?: ContextFileSource
     type?: ContextFileType
     kind?: SymbolKind
@@ -121,13 +95,8 @@
     }
 
     const fileMessage = `Context from file path @${file.fileName}:\n${code}`
-<<<<<<< HEAD
-    const symbolMessage = `$${file.fileName} is a ${file.kind} symbol from file path @${file.fileUri?.fsPath}:\n${code}`
-    const text = file.kind === 'file' ? fileMessage : symbolMessage
-=======
     const symbolMessage = `$${file.fileName} is a ${file.kind} symbol from file path @${file.uri?.fsPath}:\n${code}`
     const text = file.type === 'file' ? fileMessage : symbolMessage
->>>>>>> f2241d6c
 
     return [
         { speaker: 'human', text, file },
