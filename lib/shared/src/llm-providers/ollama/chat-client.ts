import { OLLAMA_DEFAULT_URL, type OllamaChatParams, type OllamaGenerateResponse } from '.'
import { contextFiltersProvider } from '../../cody-ignore/context-filters-provider'
import { onAbort } from '../../common/abortController'
import { CompletionStopReason } from '../../inferenceClient/misc'
import type { CompletionLogger } from '../../sourcegraph-api/completions/client'
import type { CompletionCallbacks, CompletionParameters } from '../../sourcegraph-api/completions/types'
import { getCompletionsModelConfig } from '../utils'
import { getOllamaChatMessages } from './utils'

/**
 * Calls the Ollama API for chat completions with history.
 *
 * Doc: https://github.com/ollama/ollama/blob/main/docs/api.md#chat-request-with-history
 */
export async function ollamaChatClient(
    params: CompletionParameters,
    cb: CompletionCallbacks,
    // This is used for logging as the completions request is sent to the provider's API
    completionsEndpoint: string,
    logger?: CompletionLogger,
    signal?: AbortSignal
): Promise<void> {
    const log = logger?.startCompletion(params, completionsEndpoint)
    if (!params.model || !params.messages) {
        log?.onError('No model or messages')
        throw new Error('No model or messages')
    }

    // Checks if the model is a custom model and gets the configuration (if any)
    const config = getCompletionsModelConfig(params.model)
    // Construct the Ollama chat parameters from the default completion parameters.
    const ollamaChatParams = {
<<<<<<< HEAD
        model: config?.model || params.model.replace('ollama/', ''),
        messages: getOllamaChatMessages(params.messages),
=======
        model,
        messages: await Promise.all(
            params.messages.map(async msg => {
                return {
                    role: msg.speaker === 'human' ? 'user' : 'assistant',
                    content: (await msg.text?.toFilteredString(contextFiltersProvider)) ?? '',
                }
            })
        ),
>>>>>>> 77da391a
        options: {
            temperature: params.temperature,
            top_k: params.topK,
            top_p: params.topP,
            tfs_z: params.maxTokensToSample,
        },
    } satisfies OllamaChatParams

    // Sends the completion parameters and callbacks to the Ollama API.
    fetch(config?.endpoint ?? new URL('/api/chat', OLLAMA_DEFAULT_URL).href, {
        method: 'POST',
        body: JSON.stringify(ollamaChatParams),
        headers: {
            'Content-Type': 'application/json',
        },
        signal,
    })
        .then(res => res.body?.getReader())
        .then(async reader => {
            if (!reader) {
                log?.onError('No response body')
                throw new Error('No response body')
            }
            onAbort(signal, () => reader.cancel())
            let responseText = ''
            // Handles the response stream to accumulate the full completion text.
            while (true) {
                const { done, value } = await reader.read()
                try {
                    if (done) {
                        cb.onChange(responseText)
                        cb.onComplete()
                        break
                    }
                    const textDecoder = new TextDecoder()
                    const data = textDecoder.decode(value, { stream: true })
                    const parsedData = JSON.parse(data) as OllamaGenerateResponse
                    if (parsedData?.message) {
                        responseText += parsedData.message.content
                        cb.onChange(responseText)
                    }
                    // Log the completion response details on done.
                    if (parsedData.done) {
                        console.info('Ollama stream completed:', parsedData)
                    }
                } catch (error) {
                    throw new Error(`Error parsing response: ${error}`)
                }
            }
            log?.onComplete({
                completion: responseText,
                stopReason: CompletionStopReason.RequestFinished,
            })
        })
        .catch(error => {
            log?.onError(error)
            cb.onError(error)
        })
}<|MERGE_RESOLUTION|>--- conflicted
+++ resolved
@@ -5,7 +5,6 @@
 import type { CompletionLogger } from '../../sourcegraph-api/completions/client'
 import type { CompletionCallbacks, CompletionParameters } from '../../sourcegraph-api/completions/types'
 import { getCompletionsModelConfig } from '../utils'
-import { getOllamaChatMessages } from './utils'
 
 /**
  * Calls the Ollama API for chat completions with history.
@@ -30,11 +29,7 @@
     const config = getCompletionsModelConfig(params.model)
     // Construct the Ollama chat parameters from the default completion parameters.
     const ollamaChatParams = {
-<<<<<<< HEAD
         model: config?.model || params.model.replace('ollama/', ''),
-        messages: getOllamaChatMessages(params.messages),
-=======
-        model,
         messages: await Promise.all(
             params.messages.map(async msg => {
                 return {
@@ -43,7 +38,6 @@
                 }
             })
         ),
->>>>>>> 77da391a
         options: {
             temperature: params.temperature,
             top_k: params.topK,
