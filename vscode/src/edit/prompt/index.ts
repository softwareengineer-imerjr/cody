--- conflicted
+++ resolved
@@ -1,180 +1,145 @@
-import * as vscode from "vscode";
+import * as vscode from 'vscode'
 
 import {
-	BotResponseMultiplexer,
-	type ChatMessage,
-	type CompletionParameters,
-	type EditModel,
-	type Message,
-	ModelProvider,
-	PromptString,
-	TokenCounter,
-	getSimplePreamble,
-	ps,
-} from "@sourcegraph/cody-shared";
+    BotResponseMultiplexer,
+    type ChatMessage,
+    type CompletionParameters,
+    type EditModel,
+    type Message,
+    ModelProvider,
+    PromptString,
+    TokenCounter,
+    getSimplePreamble,
+    ps,
+} from '@sourcegraph/cody-shared'
 
-import type { VSCodeEditor } from "../../editor/vscode-editor";
-import type { FixupTask } from "../../non-stop/FixupTask";
-import type { EditIntent } from "../types";
+import type { VSCodeEditor } from '../../editor/vscode-editor'
+import type { FixupTask } from '../../non-stop/FixupTask'
+import type { EditIntent } from '../types'
 
-import { PromptBuilder } from "../../prompt-builder";
-import { getContext } from "./context";
-import { claude } from "./models/claude";
-import { openai } from "./models/openai";
-import type {
-	EditLLMInteraction,
-	GetLLMInteractionOptions,
-	LLMInteraction,
-} from "./type";
+import { PromptBuilder } from '../../prompt-builder'
+import { getContext } from './context'
+import { claude } from './models/claude'
+import { openai } from './models/openai'
+import type { EditLLMInteraction, GetLLMInteractionOptions, LLMInteraction } from './type'
 
 const INTERACTION_MODELS: Record<EditModel, EditLLMInteraction> = {
-<<<<<<< HEAD
-	"anthropic/claude-2.0": claude,
-	"anthropic/claude-2.1": claude,
-	"anthropic/claude-instant-1.2": claude,
-	"anthropic/claude-3-opus-20240229": claude,
-	"anthropic/claude-3-sonnet-20240229": claude,
-	"anthropic/claude-3-haiku-20240307": claude,
-	"openai/gpt-3.5-turbo": openai,
-	"openai/gpt-4-turbo": openai,
-} as const;
-=======
     'anthropic/claude-3-opus-20240229': claude,
     'anthropic/claude-3-sonnet-20240229': claude,
     'anthropic/claude-3-haiku-20240307': claude,
     'openai/gpt-3.5-turbo': openai,
     'openai/gpt-4-turbo': openai,
 } as const
->>>>>>> 08ccb7dc
 
 const getInteractionArgsFromIntent = (
-	intent: EditIntent,
-	model: EditModel,
-	options: GetLLMInteractionOptions,
+    intent: EditIntent,
+    model: EditModel,
+    options: GetLLMInteractionOptions
 ): LLMInteraction => {
-	// Default to the generic Claude prompt if the model is unknown
-	const interaction = INTERACTION_MODELS[model] || claude;
-	switch (intent) {
-		case "add":
-			return interaction.getAdd(options);
-		case "fix":
-			return interaction.getFix(options);
-		case "doc":
-			return interaction.getDoc(options);
-		case "edit":
-			return interaction.getEdit(options);
-		case "test":
-			return interaction.getTest(options);
-	}
-};
+    // Default to the generic Claude prompt if the model is unknown
+    const interaction = INTERACTION_MODELS[model] || claude
+    switch (intent) {
+        case 'add':
+            return interaction.getAdd(options)
+        case 'fix':
+            return interaction.getFix(options)
+        case 'doc':
+            return interaction.getDoc(options)
+        case 'edit':
+            return interaction.getEdit(options)
+        case 'test':
+            return interaction.getTest(options)
+    }
+}
 
 interface BuildInteractionOptions {
-	model: EditModel;
-	codyApiVersion: number;
-	contextWindow: number;
-	task: FixupTask;
-	editor: VSCodeEditor;
+    model: EditModel
+    codyApiVersion: number
+    contextWindow: number
+    task: FixupTask
+    editor: VSCodeEditor
 }
 
-interface BuiltInteraction extends Pick<CompletionParameters, "stopSequences"> {
-	messages: Message[];
-	responseTopic: string;
-	responsePrefix?: string;
+interface BuiltInteraction extends Pick<CompletionParameters, 'stopSequences'> {
+    messages: Message[]
+    responseTopic: string
+    responsePrefix?: string
 }
 
 export const buildInteraction = async ({
-	model,
-	codyApiVersion,
-	contextWindow,
-	task,
-	editor,
+    model,
+    codyApiVersion,
+    contextWindow,
+    task,
+    editor,
 }: BuildInteractionOptions): Promise<BuiltInteraction> => {
-	const document = await vscode.workspace.openTextDocument(task.fixupFile.uri);
-	const precedingText = PromptString.fromDocumentText(
-		document,
-		new vscode.Range(
-			task.selectionRange.start.translate({
-				lineDelta: -Math.min(task.selectionRange.start.line, 50),
-			}),
-			task.selectionRange.start,
-		),
-	);
-	const selectedText = PromptString.fromDocumentText(
-		document,
-		task.selectionRange,
-	);
-	const tokenCount = TokenCounter.countPromptString(selectedText);
-	if (tokenCount > contextWindow) {
-		throw new Error(
-			"The amount of text selected exceeds Cody's current capacity.",
-		);
-	}
-	task.original = selectedText.toString();
-	const followingText = PromptString.fromDocumentText(
-		document,
-		new vscode.Range(
-			task.selectionRange.end,
-			task.selectionRange.end.translate({ lineDelta: 50 }),
-		),
-	);
-	const {
-		prompt,
-		responseTopic,
-		stopSequences,
-		assistantText,
-		assistantPrefix,
-	} = getInteractionArgsFromIntent(task.intent, model, {
-		uri: task.fixupFile.uri,
-		followingText,
-		precedingText,
-		selectedText,
-		instruction: task.instruction,
-		document,
-	});
-	const promptBuilder = new PromptBuilder(
-		ModelProvider.getContextWindowByID(model),
-	);
+    const document = await vscode.workspace.openTextDocument(task.fixupFile.uri)
+    const precedingText = PromptString.fromDocumentText(
+        document,
+        new vscode.Range(
+            task.selectionRange.start.translate({
+                lineDelta: -Math.min(task.selectionRange.start.line, 50),
+            }),
+            task.selectionRange.start
+        )
+    )
+    const selectedText = PromptString.fromDocumentText(document, task.selectionRange)
+    const tokenCount = TokenCounter.countPromptString(selectedText)
+    if (tokenCount > contextWindow) {
+        throw new Error("The amount of text selected exceeds Cody's current capacity.")
+    }
+    task.original = selectedText.toString()
+    const followingText = PromptString.fromDocumentText(
+        document,
+        new vscode.Range(task.selectionRange.end, task.selectionRange.end.translate({ lineDelta: 50 }))
+    )
+    const { prompt, responseTopic, stopSequences, assistantText, assistantPrefix } =
+        getInteractionArgsFromIntent(task.intent, model, {
+            uri: task.fixupFile.uri,
+            followingText,
+            precedingText,
+            selectedText,
+            instruction: task.instruction,
+            document,
+        })
+    const promptBuilder = new PromptBuilder(ModelProvider.getContextWindowByID(model))
 
-	const preamble = getSimplePreamble(model, codyApiVersion, prompt.system);
-	promptBuilder.tryAddToPrefix(preamble);
+    const preamble = getSimplePreamble(model, codyApiVersion, prompt.system)
+    promptBuilder.tryAddToPrefix(preamble)
 
-	// Add pre-instruction for edit commands to end of human prompt to override the default
-	// prompt. This is used for providing additional information and guidelines by the user.
-	const preInstruction = PromptString.fromConfig(
-		vscode.workspace.getConfiguration("cody.edit"),
-		"preInstruction",
-		ps``,
-	);
-	const additionalRule =
-		preInstruction.length > 0
-			? ps`\nIMPORTANT: ${preInstruction.trim()}`
-			: ps``;
+    // Add pre-instruction for edit commands to end of human prompt to override the default
+    // prompt. This is used for providing additional information and guidelines by the user.
+    const preInstruction = PromptString.fromConfig(
+        vscode.workspace.getConfiguration('cody.edit'),
+        'preInstruction',
+        ps``
+    )
+    const additionalRule = preInstruction.length > 0 ? ps`\nIMPORTANT: ${preInstruction.trim()}` : ps``
 
-	const transcript: ChatMessage[] = [
-		{ speaker: "human", text: prompt.instruction.concat(additionalRule) },
-	];
-	if (assistantText) {
-		transcript.push({ speaker: "assistant", text: assistantText });
-	}
-	promptBuilder.tryAddMessages(transcript.reverse());
+    const transcript: ChatMessage[] = [
+        { speaker: 'human', text: prompt.instruction.concat(additionalRule) },
+    ]
+    if (assistantText) {
+        transcript.push({ speaker: 'assistant', text: assistantText })
+    }
+    promptBuilder.tryAddMessages(transcript.reverse())
 
-	const contextItemsAndMessages = await getContext({
-		intent: task.intent,
-		uri: task.fixupFile.uri,
-		selectionRange: task.selectionRange,
-		userContextItems: task.userContextItems,
-		editor,
-		followingText,
-		precedingText,
-		selectedText,
-	});
-	promptBuilder.tryAddContext("user", contextItemsAndMessages);
+    const contextItemsAndMessages = await getContext({
+        intent: task.intent,
+        uri: task.fixupFile.uri,
+        selectionRange: task.selectionRange,
+        userContextItems: task.userContextItems,
+        editor,
+        followingText,
+        precedingText,
+        selectedText,
+    })
+    promptBuilder.tryAddContext('user', contextItemsAndMessages)
 
-	return {
-		messages: promptBuilder.build(),
-		stopSequences,
-		responseTopic:
-			responseTopic?.toString() || BotResponseMultiplexer.DEFAULT_TOPIC,
-		responsePrefix: assistantPrefix?.toString(),
-	};
-};+    return {
+        messages: promptBuilder.build(),
+        stopSequences,
+        responseTopic: responseTopic?.toString() || BotResponseMultiplexer.DEFAULT_TOPIC,
+        responsePrefix: assistantPrefix?.toString(),
+    }
+}