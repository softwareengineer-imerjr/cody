import {
    type ContextItem,
    type EditModel,
    type EventSource,
    ModelProvider,
    PromptString,
    displayLineRange,
    parseMentionQuery,
    scanForMentionTriggerInUserTextInput,
} from '@sourcegraph/cody-shared'
import * as vscode from 'vscode'

import {
    FILE_HELP_LABEL,
    GENERAL_HELP_LABEL,
    LARGE_FILE_WARNING_LABEL,
    NO_FILE_MATCHES_LABEL,
    NO_SYMBOL_MATCHES_LABEL,
    SYMBOL_HELP_LABEL,
} from '../../chat/context/constants'
import { ACCOUNT_UPGRADE_URL } from '../../chat/protocol'
import { commands as defaultCommands } from '../../commands/execute/cody.json'
import { getEditor } from '../../editor/active-editor'
import { editModel } from '../../models'
import { type TextChange, updateRangeMultipleChanges } from '../../non-stop/tracked-range'
import type { AuthProvider } from '../../services/AuthProvider'
import { telemetryService } from '../../services/telemetry'
import { telemetryRecorder } from '../../services/telemetry-v2'
import { executeEdit } from '../execute'
import type { EditIntent } from '../types'
import { isGenerateIntent } from '../utils/edit-intent'
import { getEditModelsForUser } from '../utils/edit-models'
import { CURSOR_RANGE_ITEM, EXPANDED_RANGE_ITEM, SELECTION_RANGE_ITEM } from './get-items/constants'
import { getDocumentInputItems } from './get-items/document'
import { DOCUMENT_ITEM, MODEL_ITEM, RANGE_ITEM, TEST_ITEM, getEditInputItems } from './get-items/edit'
import { getModelInputItems, getModelOptionItems } from './get-items/model'
import { getRangeInputItems } from './get-items/range'
import { getTestInputItems } from './get-items/test'
import type { EditModelItem, EditRangeItem } from './get-items/types'
import { getMatchingContext } from './get-matching-context'
import { createQuickPick } from './quick-pick'
import { fetchDocumentSymbols, getLabelForContextItem, removeAfterLastAt } from './utils'

interface QuickPickInput {
    /** The user provided instruction */
    instruction: PromptString
    /** Any user provided context, from @ or @# */
    userContextFiles: ContextItem[]
    /** The LLM that the user has selected */
    model: EditModel
    /** The range that the user has selected */
    range: vscode.Range
    /**
     * The derived intent from the users instructions
     * This will effectively only change if the user switching from a "selection" to a "cursor"
     * position, or vice-versa.
     */
    intent: EditIntent
}

export interface EditInputInitialValues {
    initialRange: vscode.Range
    initialExpandedRange?: vscode.Range
    initialModel: EditModel
    initialIntent: EditIntent
    initialInputValue?: PromptString
    initialSelectedContextItems?: ContextItem[]
}

const PREVIEW_RANGE_DECORATION = vscode.window.createTextEditorDecorationType({
    backgroundColor: new vscode.ThemeColor('editor.wordHighlightTextBackground'),
    borderColor: new vscode.ThemeColor('editor.wordHighlightTextBorder'),
    borderWidth: '3px',
    borderStyle: 'solid',
})

export const getInput = async (
    document: vscode.TextDocument,
    authProvider: AuthProvider,
    initialValues: EditInputInitialValues,
    source: EventSource
): Promise<QuickPickInput | null> => {
    const editor = getEditor().active
    if (!editor) {
        return null
    }

    telemetryService.log('CodyVSCodeExtension:menu:edit:clicked', { source }, { hasV2Event: true })
    telemetryRecorder.recordEvent('cody.menu:edit', 'clicked', { privateMetadata: { source } })

    const initialCursorPosition = editor.selection.active
    let activeRange = initialValues.initialExpandedRange || initialValues.initialRange
    let activeRangeItem =
        initialValues.initialIntent === 'add'
            ? CURSOR_RANGE_ITEM
            : initialValues.initialExpandedRange
              ? EXPANDED_RANGE_ITEM
              : SELECTION_RANGE_ITEM

    const authStatus = authProvider.getAuthStatus()
    const isCodyPro = !authStatus.userCanUpgrade
    const modelOptions = getEditModelsForUser(authStatus)
    const modelItems = getModelOptionItems(modelOptions, isCodyPro)
    const showModelSelector = modelOptions.length > 1 && authStatus.isDotCom

    let activeModel = initialValues.initialModel
    let activeModelItem = modelItems.find(item => item.model === initialValues.initialModel)

    const getContextWindowOnModelChange = (model: EditModel) => {
        const latestContextWindow = ModelProvider.getContextWindowByID(model)
        return latestContextWindow.input + (latestContextWindow.context?.user ?? 0)
    }
    let activeModelContextWindow = getContextWindowOnModelChange(activeModel)

    // ContextItems to store possible user-provided context
    const contextItems = new Map<string, ContextItem>()
    const selectedContextItems = new Map<string, ContextItem>()

    // Initialize the selectedContextItems with any previous items
    // This is primarily for edit retries, where a user may want to reuse their context
    for (const file of initialValues.initialSelectedContextItems ?? []) {
        selectedContextItems.set(getLabelForContextItem(file), file)
    }

    /**
     * Set the title of the quick pick to include the file and range
     * Update the title as the range changes
     */
    const relativeFilePath = vscode.workspace.asRelativePath(document.uri.fsPath)
    let activeTitle: string
    const updateActiveTitle = (newRange: vscode.Range) => {
        activeTitle = `Edit ${relativeFilePath}:${displayLineRange(newRange)} with Cody`
    }
    updateActiveTitle(activeRange)

    /**
     * Listens for text document changes and updates the range when changes occur.
     * This allows the range to stay in sync if the user continues editing after
     * requesting the refactoring.
     */
    const registerRangeListener = () => {
        return vscode.workspace.onDidChangeTextDocument(event => {
            if (event.document !== document) {
                return
            }

            const changes = new Array<TextChange>(...event.contentChanges)
            const updatedRange = updateRangeMultipleChanges(activeRange, changes)
            if (!updatedRange.isEqual(activeRange)) {
                activeRange = updatedRange
                updateActiveTitle(activeRange)
            }
        })
    }
    let textDocumentListener = registerRangeListener()
    const updateActiveRange = (range: vscode.Range) => {
        // Clear any set decorations
        editor.setDecorations(PREVIEW_RANGE_DECORATION, [])

        // Pause listening to range changes to avoid a possible race condition
        textDocumentListener.dispose()

        editor.selection = new vscode.Selection(range.start, range.end)
        activeRange = range

        // Resume listening to range changes
        textDocumentListener = registerRangeListener()
        // Update the title to reflect the new range
        updateActiveTitle(activeRange)
    }
    const previewActiveRange = (range: vscode.Range) => {
        editor.setDecorations(PREVIEW_RANGE_DECORATION, [range])
        editor.revealRange(range, vscode.TextEditorRevealType.InCenterIfOutsideViewport)
    }
    previewActiveRange(activeRange)

    // Start fetching symbols early, so they can be used immediately if an option is selected
    const symbolsPromise = fetchDocumentSymbols(document)

    return new Promise(resolve => {
        const modelInput = createQuickPick({
            title: activeTitle,
            placeHolder: 'Select a model',
            getItems: () => getModelInputItems(modelOptions, activeModel, isCodyPro),
            buttons: [vscode.QuickInputButtons.Back],
            onDidHide: () => editor.setDecorations(PREVIEW_RANGE_DECORATION, []),
            onDidTriggerButton: () => editInput.render(activeTitle, editInput.input.value),
            onDidAccept: async item => {
                const acceptedItem = item as EditModelItem
                if (!acceptedItem) {
                    return
                }
                telemetryRecorder.recordEvent('cody.fixup.input.model', 'selected')

                if (acceptedItem.codyProOnly && !isCodyPro) {
                    // Temporarily ignore focus out, so that the user can return to the quick pick if desired.
                    modelInput.input.ignoreFocusOut = true

                    const option = await vscode.window.showInformationMessage(
                        'Upgrade to Cody Pro',
                        {
                            modal: true,
                            detail: `Upgrade to Cody Pro to use ${acceptedItem.modelTitle} for Edit`,
                        },
                        'Upgrade',
                        'See Plans'
                    )

                    // Both options go to the same URL
                    if (option) {
                        void vscode.env.openExternal(vscode.Uri.parse(ACCOUNT_UPGRADE_URL.toString()))
                    }

                    // Restore the default focus behaviour
                    modelInput.input.ignoreFocusOut = false
                    return
                }

                editModel.set(acceptedItem.model)
                activeModelItem = acceptedItem
                activeModel = acceptedItem.model
                activeModelContextWindow = getContextWindowOnModelChange(acceptedItem.model)

                editInput.render(activeTitle, editInput.input.value)
            },
        })

        const rangeInput = createQuickPick({
            title: activeTitle,
            placeHolder: 'Select a range to edit',
            getItems: () =>
                getRangeInputItems(
                    document,
                    { ...initialValues, initialCursorPosition },
                    activeRange,
                    symbolsPromise
                ),
            buttons: [vscode.QuickInputButtons.Back],
            onDidTriggerButton: () => editInput.render(activeTitle, editInput.input.value),
            onDidHide: () => editor.setDecorations(PREVIEW_RANGE_DECORATION, []),
            onDidChangeActive: async items => {
                const item = items[0] as EditRangeItem
                if (item) {
                    const range = item.range instanceof vscode.Range ? item.range : await item.range()
                    previewActiveRange(range)
                }
            },
            onDidAccept: async item => {
                const acceptedItem = item as EditRangeItem
                if (!acceptedItem) {
                    return
                }
                telemetryRecorder.recordEvent('cody.fixup.input.range', 'selected')

                activeRangeItem = acceptedItem
                const range =
                    acceptedItem.range instanceof vscode.Range
                        ? acceptedItem.range
                        : await acceptedItem.range()

                updateActiveRange(range)
                editInput.render(activeTitle, editInput.input.value)
            },
        })

        const documentInput = createQuickPick({
            title: activeTitle,
            placeHolder: 'Select a symbol to document',
            getItems: () => getDocumentInputItems(document, initialValues, activeRange, symbolsPromise),
            buttons: [vscode.QuickInputButtons.Back],
            onDidTriggerButton: () => editInput.render(activeTitle, editInput.input.value),
            onDidHide: () => editor.setDecorations(PREVIEW_RANGE_DECORATION, []),
            onDidChangeActive: async items => {
                const item = items[0] as EditRangeItem
                if (item) {
                    const range = item.range instanceof vscode.Range ? item.range : await item.range()
                    previewActiveRange(range)
                }
            },
            onDidAccept: async item => {
                const acceptedItem = item as EditRangeItem
                if (!acceptedItem) {
                    return
                }

                const range =
                    acceptedItem.range instanceof vscode.Range
                        ? acceptedItem.range
                        : await acceptedItem.range()

                // Expand the range from the node to include the full lines
                const fullDocumentableRange = new vscode.Range(
                    document.lineAt(range.start.line).range.start,
                    document.lineAt(range.end.line).range.end
                )
                updateActiveRange(fullDocumentableRange)

                // Hide the input and execute a new edit for 'Document'
                documentInput.input.hide()
                return executeEdit({
                    configuration: {
                        document,
                        instruction: PromptString.fromDefaultCommands(defaultCommands, 'doc'),
                        range: activeRange,
                        intent: 'doc',
                        mode: 'insert',
                        userContextFiles: [],
                    },
                    source: 'menu',
                })
            },
        })

        const unitTestInput = createQuickPick({
            title: activeTitle,
            placeHolder: 'Select a symbol to generate tests',
            getItems: () =>
                getTestInputItems(editor.document, initialValues, activeRange, symbolsPromise),
            buttons: [vscode.QuickInputButtons.Back],
            onDidTriggerButton: () => editInput.render(activeTitle, editInput.input.value),
            onDidHide: () => editor.setDecorations(PREVIEW_RANGE_DECORATION, []),
            onDidChangeActive: async items => {
                const item = items[0] as EditRangeItem
                if (item) {
                    const range = item.range instanceof vscode.Range ? item.range : await item.range()
                    previewActiveRange(range)
                }
            },
            onDidAccept: async item => {
                const acceptedItem = item as EditRangeItem
                if (!acceptedItem) {
                    return
                }

                const range =
                    acceptedItem.range instanceof vscode.Range
                        ? acceptedItem.range
                        : await acceptedItem.range()
                updateActiveRange(range)

                // Hide the input and execute a new edit for 'Test'
                unitTestInput.input.hide()

                // TODO: This should entirely run through `executeEdit` when
                // the unit test command has fully moved over to Edit.
                return vscode.commands.executeCommand('cody.command.unit-tests')
            },
        })

        const editInput = createQuickPick({
            title: activeTitle,
            placeHolder: 'Enter edit instructions (type @ to include code, ⏎ to submit)',
            getItems: () =>
                getEditInputItems(
                    editInput.input.value,
                    activeRangeItem,
                    activeModelItem,
                    showModelSelector
                ),
            onDidHide: () => editor.setDecorations(PREVIEW_RANGE_DECORATION, []),
            ...(source === 'menu'
                ? {
                      buttons: [vscode.QuickInputButtons.Back],
                      onDidTriggerButton: target => {
                          if (target === vscode.QuickInputButtons.Back) {
                              void vscode.commands.executeCommand('cody.menu.commands')
                              editInput.input.hide()
                          }
                      },
                  }
                : {}),
            onDidChangeValue: async value => {
                const input = editInput.input
                if (
                    initialValues.initialInputValue !== undefined &&
                    value.toString() === initialValues.initialInputValue.toString()
                ) {
                    // Noop, this event is fired when an initial value is set
                    return
                }

                const mentionTrigger = scanForMentionTriggerInUserTextInput(value)
                const mentionQuery = mentionTrigger
                    ? parseMentionQuery(mentionTrigger.matchingString)
                    : undefined

                if (!mentionQuery) {
                    // Nothing to match, re-render existing items
                    input.items = getEditInputItems(
                        input.value,
                        activeRangeItem,
                        activeModelItem,
                        showModelSelector
                    ).items
                    return
                }

                const matchingContext = await getMatchingContext(mentionQuery)
                if (matchingContext.length === 0) {
                    // Attempted to match but found nothing
                    input.items = [
                        {
                            alwaysShow: true,
                            label:
                                mentionQuery.type === 'symbol'
                                    ? mentionQuery.text.length === 0
                                        ? SYMBOL_HELP_LABEL
                                        : NO_SYMBOL_MATCHES_LABEL
                                    : mentionQuery.text.length === 0
                                      ? FILE_HELP_LABEL
                                      : NO_FILE_MATCHES_LABEL,
                        },
                    ]
                    return
                }

                // Update stored context items so we can retrieve them later
                for (const { key, item } of matchingContext) {
                    contextItems.set(key, item)
                }

                /**
                 * Checks if the total size of the selected context items exceeds the context budget.
                 */
                const isOverLimit = (size?: number): boolean => {
                    const currentInput = input.value
                    let used = currentInput.length
                    for (const [k, v] of selectedContextItems) {
                        if (currentInput.includes(`@${k}`)) {
                            used += v.size ?? 0
                        } else {
                            selectedContextItems.delete(k)
                        }
                    }
                    const totalBudget = activeModelContextWindow
                    return size ? totalBudget - used < size : false
                }

                // Add human-friendly labels to the quick pick so the user can select them
                input.items = [
                    ...matchingContext.map(({ key, shortLabel, item }) => ({
                        alwaysShow: true,
                        label: shortLabel || key,
                        description: shortLabel ? key : undefined,
                        detail: isOverLimit(item.size) ? LARGE_FILE_WARNING_LABEL : undefined,
                    })),
                    {
                        kind: vscode.QuickPickItemKind.Separator,
                        label: 'help',
                    },
                    {
                        alwaysShow: true,
                        label:
                            mentionQuery?.type === 'symbol'
                                ? SYMBOL_HELP_LABEL
                                : mentionQuery?.type === 'file'
                                  ? FILE_HELP_LABEL
                                  : GENERAL_HELP_LABEL,
                    },
                ]
            },
            onDidAccept: () => {
                const input = editInput.input
                const instruction = PromptString.unsafe_fromUserQuery(input.value.trim())

                // Selected item flow, update the input and store it for submission
                const selectedItem = input.selectedItems[0]
                switch (selectedItem.label) {
                    case MODEL_ITEM.label:
                        modelInput.render(activeTitle, '')
                        return
                    case RANGE_ITEM.label:
                        rangeInput.render(activeTitle, '')
                        return
                    case DOCUMENT_ITEM.label:
                        documentInput.render(activeTitle, '')
                        return
                    case TEST_ITEM.label:
                        unitTestInput.render(activeTitle, '')
                        return
                    case FILE_HELP_LABEL:
                    case LARGE_FILE_WARNING_LABEL:
                    case SYMBOL_HELP_LABEL:
                    case NO_FILE_MATCHES_LABEL:
                    case NO_SYMBOL_MATCHES_LABEL:
                    case GENERAL_HELP_LABEL:
                        // Noop, the user has actioned an item that is non intended to be actionable.
                        return
                }

                // Empty input flow, do nothing
                if (instruction.length === 0) {
                    return
                }

                // User provided context flow, the `key` is provided as the `description` for symbol items, use this if available.
                const key = selectedItem?.description || selectedItem?.label
                if (selectedItem) {
                    const contextItem = contextItems.get(key)
                    if (contextItem) {
                        // Replace fuzzy value with actual context in input
                        input.value = `${removeAfterLastAt(instruction.toString())}@${key} `
                        selectedContextItems.set(key, contextItem)
                        return
                    }
                }

                // Submission flow, validate selected items and return final output
                input.hide()
                textDocumentListener.dispose()
                return resolve({
                    instruction: instruction.trim(),
                    userContextFiles: Array.from(selectedContextItems)
                        .filter(([key]) => instruction.toString().includes(`@${key}`))
                        .map(([, value]) => value),
                    model: activeModel,
                    range: activeRange,
                    intent: isGenerateIntent(document, activeRange) ? 'add' : 'edit',
                })
            },
        })

<<<<<<< HEAD
        const initialInput = initialValues.initialInputValue || ''
        editInput.render(activeTitle, initialValues.initialInputValue || '')

        if (initialInput.length === 0) {
            // If we have no initial input, we want to ensure we don't auto-select anything
            // This helps ensure the input does not feel like a menu.
            editInput.input.activeItems = []
        }
=======
        editInput.render(activeTitle, initialValues.initialInputValue?.toString() || '')
        editInput.input.activeItems = []
>>>>>>> 0fac85f3
    })
}<|MERGE_RESOLUTION|>--- conflicted
+++ resolved
@@ -520,18 +520,13 @@
             },
         })
 
-<<<<<<< HEAD
-        const initialInput = initialValues.initialInputValue || ''
-        editInput.render(activeTitle, initialValues.initialInputValue || '')
+        const initialInput = initialValues.initialInputValue?.toString() || ''
+        editInput.render(activeTitle, initialInput)
 
         if (initialInput.length === 0) {
             // If we have no initial input, we want to ensure we don't auto-select anything
             // This helps ensure the input does not feel like a menu.
             editInput.input.activeItems = []
         }
-=======
-        editInput.render(activeTitle, initialValues.initialInputValue?.toString() || '')
-        editInput.input.activeItems = []
->>>>>>> 0fac85f3
     })
 }