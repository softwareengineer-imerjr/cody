--- conflicted
+++ resolved
@@ -44,16 +44,12 @@
     [SupportedLanguage.go]: {
         singlelineTriggers: SINGLE_LINE_TRIGGERS,
         intents: '',
-<<<<<<< HEAD
         documentableNodes: DOCUMENTABLE_NODES,
-=======
-        documentableNodes: '',
         graphContextIdentifiers: dedent`
             (call_expression (identifier) @identifier)
             (qualified_type (type_identifier) @identifier)
             (type_spec (type_identifier) @identifier)
             (selector_expression (field_identifier)) @identifier
         `,
->>>>>>> 0b259fcd
     },
 } satisfies Partial<Record<SupportedLanguage, Record<QueryName, string>>>